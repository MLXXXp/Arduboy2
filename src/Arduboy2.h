/**
 * @file Arduboy2.h
 * \brief
 * The Arduboy2Base and Arduboy2 classes and support objects and definitions.
 */

#ifndef ARDUBOY2_H
#define ARDUBOY2_H

#include <Arduino.h>
#include <EEPROM.h>
#include "Arduboy2Core.h"
#include "Sprites.h"
#include <Print.h>
#include <limits.h>

/** \brief
 * Library version
 *
 * \details
 * For a version number in the form of x.y.z the value of the define will be
 * ((x * 10000) + (y * 100) + (z)) as a decimal number.
 * So, it will read as xxxyyzz, with no leading zeros on x.
 *
 * A user program can test this value to conditionally compile based on the
 * library version. For example:
 *
 * \code
 * // If the library is version 2.1.0 or higher
 * #if ARDUBOY_LIB_VER >= 20100
 *   // ... code that make use of a new feature added to V2.1.0
 * #endif
 * \endcode
 */
#define ARDUBOY_LIB_VER 30101

// EEPROM settings
#define ARDUBOY_UNIT_NAME_LEN 6 /**< The maximum length of the unit name string. */

#define EEPROM_VERSION 0
#define EEPROM_SYS_FLAGS 1
#define EEPROM_AUDIO_ON_OFF 2
#define EEPROM_UNIT_ID 8    // A uint16_t binary unit ID
#define EEPROM_UNIT_NAME 10 // An up to 6 character unit name. Cannot contain
                            // 0x00 or 0xFF. Lengths less than 6 are padded
                            // with 0x00

// EEPROM_SYS_FLAGS values
#define SYS_FLAG_UNAME 0    // Display the unit name on the logo screen
#define SYS_FLAG_UNAME_MASK _BV(SYS_FLAG_UNAME)

/** \brief
 * Start of EEPROM storage space for sketches.
 *
 * \details
 * An area at the start of EEPROM is reserved for system use.
 * This define specifies the first EEPROM location past the system area.
 * Sketches can use locations from here to the end of EEPROM space.
 */
#define EEPROM_STORAGE_SPACE_START 16

// eeprom settings above are neded for audio
#include "Arduboy2Audio.h"

// If defined, it is safe to draw outside of the screen boundaries.
// Pixels that would exceed the display limits will be ignored.
#define PIXEL_SAFE_MODE

// pixel colors
#define BLACK 0  /**< Color value for an unlit pixel for draw functions. */
#define WHITE 1  /**< Color value for a lit pixel for draw functions. */
/** \brief
 * Color value to indicate pixels are to be inverted.
 *
 * \details
 * BLACK pixels will become WHITE and WHITE will become BLACK.
 *
 * \note
 * Only function Arduboy2Base::drawBitmap() currently supports this value.
 */
#define INVERT 2

#define CLEAR_BUFFER true /**< Value to be passed to `display()` to clear the screen buffer. */


/** \brief
 * A rectangle object for collision functions.
 *
 * \details
 * The X and Y coordinates specify the top left corner of a rectangle with the
 * given width and height.
 *
 * \see Arduboy2Base::collide(Point, Rect) Arduboy2Base::collide(Rect, Rect)
 */
struct Rect
{
  int16_t x;      /**< The X coordinate of the top left corner */
  int16_t y;      /**< The Y coordinate of the top left corner */
  uint8_t width;  /**< The width of the rectangle */
  uint8_t height; /**< The height of the rectangle */
};

/** \brief
 * An object to define a single point for collision functions.
 *
 * \details
 * The location of the point is given by X and Y coordinates.
 *
 * \see Arduboy2Base::collide(Point, Rect)
 */
struct Point
{
  int16_t x; /**< The X coordinate of the point */
  int16_t y; /**< The Y coordinate of the point */
};

//==================================
//========== Arduboy2Base ==========
//==================================

/** \brief
 * The main functions provided for writing sketches for the Arduboy,
 * _minus_ text output.
 *
 * \details
 * This class in inherited by Arduboy2, so if text output functions are
 * required Arduboy2 should be used instead.
 *
 * \note
 * \parblock
 * An Arduboy2Audio class object named `audio` will be created by the
 * Arduboy2Base class, so there is no need for a sketch itself to create an
 * Arduboy2Audio object. Arduboy2Audio functions can be called using the
 * Arduboy2 or Arduboy2Base `audio` object.
 *
 * Example:
 *
 * \code
 * #include <Arduboy2.h>
 *
 * Arduboy2 arduboy;
 *
 * // Arduboy2Audio functions can be called as follows:
 *   arduboy.audio.on();
 *   arduboy.audio.off();
 * \endcode
 * \endparblock
 *
 * \note
 * \parblock
 * A friend class named _Arduboy2Ex_ is declared by this class. The intention
 * is to allow a sketch to create an _Arduboy2Ex_ class which would have access
 * to the private and protected members of the Arduboy2Base class. It is hoped
 * that this may eliminate the need to create an entire local copy of the
 * library, in order to extend the functionality, in most circumstances.
 * \endparblock
 *
 * \see Arduboy2
 */
class Arduboy2Base : public Arduboy2Core
{
 friend class Arduboy2Ex;

 public:
  Arduboy2Base();

  /** \brief
   * An object created to provide audio control functions within this class.
   *
   * \details
   * This object is created to eliminate the need for a sketch to create an
   * Arduboy2Audio class object itself.
   *
   * \see Arduboy2Audio
   */
  Arduboy2Audio audio;

  /** \brief
   * Initialize the hardware, display the boot logo, provide boot utilities, etc.
   *
   * \details
   * This function should be called once near the start of the sketch,
   * usually in `setup()`, before using any other functions in this class.
   * It initializes the display, displays the boot logo, provides "flashlight"
   * and system control features and initializes audio control.
   *
   * \note
   * To free up some code space for use by the sketch, `boot()` can be used
   * instead of `begin()` to allow the elimination of some of the things that
   * aren't really required, such as displaying the boot logo.
   *
   * \see boot()
   */
  void begin();

  /** \brief
   * Turn the RGB LED and display fully on to act as a small flashlight/torch.
   *
   * \details
   * Checks if the UP button is pressed and if so turns the RGB LED and all
   * display pixels fully on. If the UP button is detected, this function
   * does not exit. The Arduboy must be restarted after flashlight mode is used.
   *
   * This function is called by `begin()` and can be called by a sketch
   * after `boot()`.
   *
   * \note
   * \parblock
   * This function also contains code to address a problem with uploading a new
   * sketch, for sketches that interfere with the bootloader "magic number".
   * This problem occurs with certain sketches that use large amounts of RAM.
   * Being in flashlight mode when uploading a new sketch can fix this problem.
   *
   * Therefore, for sketches that potentially could cause this problem, and use
   * `boot()` instead of `begin()`, it is recommended that a call to
   * `flashlight()` be included after calling `boot()`. If program space is
   * limited, `safeMode()` can be used instead of `flashlight()`.
   * \endparblock
   *
   * \see begin() boot() safeMode()
   */
  void flashlight();

  /** \brief
   * Handle buttons held on startup for system control.
   *
   * \details
   * This function is called by `begin()` and can be called by a sketch
   * after `boot()`.
   *
   * Hold the B button when booting to enter system control mode.
   * The B button must be held continuously to remain in this mode.
   * Then, pressing other buttons will perform system control functions:
   *
   * - UP: Set "sound enabled" in EEPROM
   * - DOWN: Set "sound disabled" (mute) in EEPROM
   *
   * \see begin() boot()
   */
  void systemButtons();

  /** \brief
   * Display the boot logo sequence using `drawBitmap()`.
   *
   * \details
   * This function is called by `begin()` and can be called by a sketch
   * after `boot()`.
   *
   * The Arduboy logo scrolls down from the top of the screen to the center
   * while the RGB LEDs light in sequence.
   *
   * If the RIGHT button is pressed while the logo is scrolling down,
   * the boot logo sequence will be aborted. This can be useful for
   * developers who wish to quickly start testing, or anyone else who is
   * impatient and wants to go straight to the actual sketch.
   *
   * This function calls `bootLogoExtra()` after the logo stops scrolling down,
   * which derived classes can implement to add additional information to the
   * logo screen. The `Arduboy2` class uses this to display the unit name.
   *
   * \see begin() boot() Arduboy2::bootLogoExtra() bootLogoShell()
   * Arduboy2::bootLogoText()
   */
  void bootLogo();

  /** \brief
   * Display the boot logo sequence using `drawCompressed()`.
   *
   * \details
   * This function can be called by a sketch after `boot()` as an alternative to
   * `bootLogo()`. This may reduce code size if the sketch itself uses
   * `drawCompressed()`.
   *
   * \see bootLogo() begin() boot()
   */
  void bootLogoCompressed();

  /** \brief
   * Display the boot logo sequence using the `Sprites` class
   * `drawSelfMasked()` function.
   *
   * \details
   * This function can be called by a sketch after `boot()` as an alternative to
   * `bootLogo()`. This may reduce code size if the sketch itself uses
   * `Sprites` class functions.
   *
   * \see bootLogo() begin() boot() Sprites
   */
  void bootLogoSpritesSelfMasked();

  /** \brief
   * Display the boot logo sequence using the `Sprites` class
   * `drawOverwrite()` function.
   *
   * \details
   * This function can be called by a sketch after `boot()` as an alternative to
   * `bootLogo()`. This may reduce code size if the sketch itself uses
   * `Sprites` class functions.
   *
   * \see bootLogo() begin() boot() Sprites
   */
  void bootLogoSpritesOverwrite();

  /** \brief
   * Display the boot logo sequence using the provided function
   *
   * \param drawLogo A reference to a function which will draw the boot logo
   * at the given Y position.
   *
   * \details
   * This common function executes the sequence to display the boot logo.
   * It is called by `bootLogo()` and other similar functions which provide it
   * with a reference to a function which will do the actual drawing of the
   * logo.
   *
   * The prototype for the function provided to draw the logo is:

   * \code
   * void drawLogo(int16_t y);
   * \endcode
   *
   * The y parameter is the Y offset for the top of the logo. It is expected
   * that the logo will be 16 pixels high and centered horizontally. This will
   * result in the logo stopping in the middle of the screen at the end of the
   * sequence. If the logo height is not 16 pixels, the Y value can be adjusted
   * to compensate.
   *
   * \see bootLogo() boot()
   */
  void bootLogoShell(void (*drawLogo)(int16_t));

  // Called by bootLogoShell() to allow derived classes to display additional
  // information after the logo stops scrolling down.
  virtual void bootLogoExtra();

  /** \brief
   * Clear the display buffer.
   *
   * \details
   * The entire contents of the screen buffer are cleared to BLACK.
   *
   * \see display(bool)
   */
  void clear();

  /** \brief
   * Copy the contents of the display buffer to the display.
   *
   * \details
   * The contents of the display buffer in RAM are copied to the display and
   * will appear on the screen.
   *
   * \see display(bool)
   */
  void display();

  /** \brief
   * Copy the contents of the display buffer to the display. The display buffer
   * can optionally be cleared.
   *
   * \param clear If `true` the display buffer will be cleared to zero.
   * The defined value `CLEAR_BUFFER` should be used instead of `true` to make
   * it more meaningful.
   *
   * \details
   * Operation is the same as calling `display()` without parameters except
   * additionally the display buffer will be cleared if the parameter evaluates
   * to `true`. (The defined value `CLEAR_BUFFER` can be used for this)
   *
   * Using `display(CLEAR_BUFFER)` is faster and produces less code than
   * calling `display()` followed by `clear()`.
   *
   * \see display() clear()
   */
  void display(bool clear);

  /** \brief
   * Set a single pixel in the display buffer to the specified color.
   *
   * \param x The X coordinate of the pixel.
   * \param y The Y coordinate of the pixel.
   * \param color The color of the pixel (optional; defaults to WHITE).
   *
   * \details
   * The single pixel specified location in the display buffer is set to the
   * specified color. The values WHITE or BLACK can be used for the color.
   * If the `color` parameter isn't included, the pixel will be set to WHITE.
   */
  void  drawPixel(int16_t x, int16_t y, uint8_t color = WHITE);

  /** \brief
   * Returns the state of the given pixel in the screen buffer.
   *
   * \param x The X coordinate of the pixel.
   * \param y The Y coordinate of the pixel.
   *
   * \return WHITE if the pixel is on or BLACK if the pixel is off.
   */
  uint8_t getPixel(uint8_t x, uint8_t y);

  /** \brief
   * Draw a circle of a given radius.
   *
   * \param x0 The X coordinate of the circle's center.
   * \param y0 The Y coordinate of the circle's center.
   * \param r The radius of the circle in pixels.
   * \param color The circle's color (optional; defaults to WHITE).
   */
  void drawCircle(int16_t x0, int16_t y0, uint8_t r, uint8_t color = WHITE);

  // Draw one or more "corners" of a circle.
  // (Not officially part of the API)
  void drawCircleHelper(int16_t x0, int16_t y0, uint8_t r, uint8_t corners, uint8_t color = WHITE);

  /** \brief
   * Draw a filled-in circle of a given radius.
   *
   * \param x0 The X coordinate of the circle's center.
   * \param y0 The Y coordinate of the circle's center.
   * \param r The radius of the circle in pixels.
   * \param color The circle's color (optional; defaults to WHITE).
   */
  void fillCircle(int16_t x0, int16_t y0, uint8_t r, uint8_t color = WHITE);

  // Draw one or both vertical halves of a filled-in circle or
  // rounded rectangle edge.
  // (Not officially part of the API)
  void fillCircleHelper(int16_t x0, int16_t y0, uint8_t r, uint8_t sides, int16_t delta, uint8_t color = WHITE);

  /** \brief
   * Draw a line between two specified points.
   *
   * \param x0,x1 The X coordinates of the line ends.
   * \param y0,y1 The Y coordinates of the line ends.
   * \param color The line's color (optional; defaults to WHITE).
   *
   * \details
   * Draw a line from the start point to the end point using
   * Bresenham's algorithm.
   * The start and end points can be at any location with respect to the other.
   */
  void drawLine(int16_t x0, int16_t y0, int16_t x1, int16_t y1, uint8_t color = WHITE);

  /** \brief
   * Draw a rectangle of a specified width and height.
   *
   * \param x The X coordinate of the upper left corner.
   * \param y The Y coordinate of the upper left corner.
   * \param w The width of the rectangle.
   * \param h The height of the rectangle.
   * \param color The color of the pixel (optional; defaults to WHITE).
   */
  void drawRect(int16_t x, int16_t y, uint8_t w, uint8_t h, uint8_t color = WHITE);

  /** \brief
   * Draw a vertical line.
   *
   * \param x The X coordinate of the upper start point.
   * \param y The Y coordinate of the upper start point.
   * \param h The height of the line.
   * \param color The color of the line (optional; defaults to WHITE).
   */
  void drawFastVLine(int16_t x, int16_t y, uint8_t h, uint8_t color = WHITE);

  /** \brief
   * Draw a horizontal line.
   *
   * \param x The X coordinate of the left start point.
   * \param y The Y coordinate of the left start point.
   * \param w The width of the line.
   * \param color The color of the line (optional; defaults to WHITE).
   */
  void drawFastHLine(int16_t x, int16_t y, uint8_t w, uint8_t color = WHITE);

  /** \brief
   * Draw a filled-in rectangle of a specified width and height.
   *
   * \param x The X coordinate of the upper left corner.
   * \param y The Y coordinate of the upper left corner.
   * \param w The width of the rectangle.
   * \param h The height of the rectangle.
   * \param color The color of the pixel (optional; defaults to WHITE).
   */
  void fillRect(int16_t x, int16_t y, uint8_t w, uint8_t h, uint8_t color = WHITE);

  /** \brief
   * Fill the screen buffer with the specified color.
   *
   * \param color The fill color (optional; defaults to WHITE).
   */
  void fillScreen(uint8_t color = WHITE);

  /** \brief
   * Draw a rectangle with rounded corners.
   *
   * \param x The X coordinate of the left edge.
   * \param y The Y coordinate of the top edge.
   * \param w The width of the rectangle.
   * \param h The height of the rectangle.
   * \param r The radius of the semicircles forming the corners.
   * \param color The color of the rectangle (optional; defaults to WHITE).
   */
  void drawRoundRect(int16_t x, int16_t y, uint8_t w, uint8_t h, uint8_t r, uint8_t color = WHITE);

  /** \brief
   * Draw a filled-in rectangle with rounded corners.
   *
   * \param x The X coordinate of the left edge.
   * \param y The Y coordinate of the top edge.
   * \param w The width of the rectangle.
   * \param h The height of the rectangle.
   * \param r The radius of the semicircles forming the corners.
   * \param color The color of the rectangle (optional; defaults to WHITE).
   */
  void fillRoundRect(int16_t x, int16_t y, uint8_t w, uint8_t h, uint8_t r, uint8_t color = WHITE);

  /** \brief
   * Draw a triangle given the coordinates of each corner.
   *
   * \param x0,x1,x2 The X coordinates of the corners.
   * \param y0,y1,y2 The Y coordinates of the corners.
   * \param color The triangle's color (optional; defaults to WHITE).
   *
   * \details
   * A triangle is drawn by specifying each of the three corner locations.
   * The corners can be at any position with respect to the others.
   */
  void drawTriangle(int16_t x0, int16_t y0, int16_t x1, int16_t y1, int16_t x2, int16_t y2, uint8_t color = WHITE);

  /** \brief
   * Draw a filled-in triangle given the coordinates of each corner.
   *
   * \param x0,x1,x2 The X coordinates of the corners.
   * \param y0,y1,y2 The Y coordinates of the corners.
   * \param color The triangle's color (optional; defaults to WHITE).
   *
   * \details
   * A triangle is drawn by specifying each of the three corner locations.
   * The corners can be at any position with respect to the others.
   */
  void fillTriangle (int16_t x0, int16_t y0, int16_t x1, int16_t y1, int16_t x2, int16_t y2, uint8_t color = WHITE);

  /** \brief
   * Draw a bitmap from an array in program memory.
   *
   * \param x The X coordinate of the top left pixel affected by the bitmap.
   * \param y The Y coordinate of the top left pixel affected by the bitmap.
   * \param bitmap A pointer to the bitmap array in program memory.
   * \param w The width of the bitmap in pixels.
   * \param h The height of the bitmap in pixels.
   * \param color The color of pixels for bits set to 1 in the bitmap.
   *              If the value is INVERT, bits set to 1 will invert the
   *              corresponding pixel. (optional; defaults to WHITE).
   *
   * \details
   * Bits set to 1 in the provided bitmap array will have their corresponding
   * pixel set to the specified color. For bits set to 0 in the array, the
   * corresponding pixel will be left unchanged.
   *
   * Each byte in the array specifies a vertical column of 8 pixels, with the
   * least significant bit at the top.
   *
   * The array must be located in program memory by using the PROGMEM modifier.
   */
  static void drawBitmap(int16_t x, int16_t y, const uint8_t *bitmap, uint8_t w, uint8_t h, uint8_t color = WHITE);

  /** \brief
   * Draw a bitmap from a horizontally oriented array in program memory.
   *
   * \param x The X coordinate of the top left pixel affected by the bitmap.
   * \param y The Y coordinate of the top left pixel affected by the bitmap.
   * \param bitmap A pointer to the bitmap array in program memory.
   * \param w The width of the bitmap in pixels.
   * \param h The height of the bitmap in pixels.
   * \param color The color of pixels for bits set to 1 in the bitmap.
   *              (optional; defaults to WHITE).
   *
   * \details
   * Bits set to 1 in the provided bitmap array will have their corresponding
   * pixel set to the specified color. For bits set to 0 in the array, the
   * corresponding pixel will be left unchanged.
   *
   * Each byte in the array specifies a horizontal row of 8 pixels, with the
   * most significant bit at the left end of the row.
   *
   * The array must be located in program memory by using the PROGMEM modifier.
   *
   * \note
   * This function requires a lot of additional CPU power and will draw images
   * slower than `drawBitmap()`, which uses bitmaps that are stored in a format
   * that allows them to be directly written to the screen. It is recommended
   * you use `drawBitmap()` when possible.
   */
  void drawSlowXYBitmap(int16_t x, int16_t y, const uint8_t *bitmap, uint8_t w, uint8_t h, uint8_t color = WHITE);

  /** \brief
   * Draw a bitmap from an array of compressed data.
   *
   * \param sx The X coordinate of the top left pixel affected by the bitmap.
   * \param sy The Y coordinate of the top left pixel affected by the bitmap.
   * \param bitmap A pointer to the compressed bitmap array in program memory.
   * \param color The color of pixels for bits set to 1 in the bitmap.
   *              (optional; defaults to WHITE).
   *
   * \details
   * Draw a bitmap starting at the given coordinates from an array that has
   * been compressed using an algorthm implemented by Team A.R.G.
   * For more information see:
   * https://github.com/TEAMarg/drawCompressed
   * https://github.com/TEAMarg/Cabi
   *
   * Bits set to 1 in the provided bitmap array will have their corresponding
   * pixel set to the specified color. For bits set to 0 in the array, the
   * corresponding pixel will be left unchanged.
   *
   * The array must be located in program memory by using the PROGMEM modifier.
   */
  static void drawCompressed(int16_t sx, int16_t sy, const uint8_t *bitmap, uint8_t color = WHITE);

  /** \brief
   * Get a pointer to the display buffer in RAM.
   *
   * \return A pointer to the display buffer array in RAM.
   *
   * \details
   * The location of the display buffer in RAM, which is displayed using
   * `display()`, can be gotten using this function. The buffer can then be
   *  read and directly manipulated.
   *
   * \note
   * The display buffer array, `sBuffer`, is public. A sketch can access it
   * directly. Doing so may be more efficient than accessing it via the
   * pointer returned by `getBuffer()`.
   *
   * \see sBuffer
   */
  uint8_t* getBuffer();

  /** \brief
   * Seed the random number generator with a random value.
   *
   * \details
   * The Arduino random number generator is seeded with a random value
   * derrived from entropy from the temperature, voltage reading, and
   * microseconds since boot.
   *
   * This method is still most effective when called after a semi-random time,
   * such as after a user hits a button to start a game or other semi-random
   * event.
   */
  void initRandomSeed();

  // Swap the values of two int16_t variables passed by reference.
  void swap(int16_t& a, int16_t& b);

  /** \brief
   * Set the frame rate used by the frame control functions.
   *
   * \param rate The desired frame rate in frames per second.
   *
   * \details
   * Set the frame rate, in frames per second, used by `nextFrame()` to update
   * frames at a given rate. If this function isn't used, the default rate will
   * be 60.
   *
   * Normally, the frame rate would be set to the desired value once, at the
   * start of the game, but it can be changed at any time to alter the frame
   * update rate.
   *
   * \see nextFrame()
   */
  void setFrameRate(uint8_t rate);

  /** \brief
   * Indicate that it's time to render the next frame.
   *
   * \return `true` if it's time for the next frame.
   *
   * \details
   * When this function returns `true`, the amount of time has elapsed to
   * display the next frame, as specified by `setFrameRate()`.
   *
   * This function will normally be called at the start of the rendering loop
   * which would wait for `true` to be returned before rendering and
   * displaying the next frame.
   *
   * example:
   * \code
   * void loop() {
   *   if (!arduboy.nextFrame()) {
   *     return; // go back to the start of the loop
   *   }
   *   // render and display the next frame
   * }
   * \endcode
   *
   * \see setFrameRate() nextFrameDEV()
   */
  bool nextFrame();

  /** \brief
   * Indicate that it's time to render the next frame, and visually indicate
   * if the code is running slower than the desired frame rate.
   * **FOR USE DURING DEVELOPMENT**
   *
   * \return `true` if it's time for the next frame.
   *
   * \details
   * This function is intended to be used in place of `nextFrame()` during the
   * development of a sketch. It does the same thing as `nextFrame()` but
   * additionally will light the yellow TX LED (at the bottom, to the left
   * of the USB connector) whenever a frame takes longer to generate than the
   * time allotted per frame, as determined by the `setFrameRate()` function.
   *
   * Therefore, whenever the TX LED comes on (while not communicating over
   * USB), it indicates that the sketch is running slower than the desired
   * rate set by `setFrameRate()`. In this case the developer may wish to set
   * a slower frame rate, or reduce or optimize the code for such frames.
   *
   * \note
   * Once a sketch is ready for release, it would be expected that
   * `nextFrameDEV()` calls be restored to `nextFrame()`.
   *
   * \see nextFrame() cpuLoad() setFrameRate()
   */
  bool nextFrameDEV();

  /** \brief
   * Indicate if the specified number of frames has elapsed.
   *
   * \param frames The desired number of elapsed frames.
   *
   * \return `true` if the specified number of frames has elapsed.
   *
   * \details
   * This function should be called with the same value each time for a given
   * event. It will return `true` if the given number of frames has elapsed
   * since the previous frame in which it returned `true`.
   *
   * For example, if you wanted to fire a shot every 5 frames while the A button
   * is being held down:
   *
   * \code
   * if (arduboy.everyXframes(5)) {
   *   if arduboy.pressed(A_BUTTON) {
   *     fireShot();
   *   }
   * }
   * \endcode
   *
   * \see setFrameRate() nextFrame()
   */
  bool everyXFrames(uint8_t frames);

  /** \brief
   * Return the load on the CPU as a percentage.
   *
   * \return The load on the CPU as a percentage of the total frame time.
   *
   * \details
   * The returned value gives the time spent processing a frame as a percentage
   * the total time allotted for a frame, as determined by the frame rate.
   *
   * This function normally wouldn't be used in the final program. It is
   * intended for use during program development as an aid in helping with
   * frame timing.
   *
   * \note
   * The percentage returned can be higher than 100 if more time is spent
   * processing a frame than the time allotted per frame. This would indicate
   * that the frame rate should be made slower or the frame processing code
   * should be optimized to run faster.
   *
   * \see setFrameRate() nextFrame()
   */
  int cpuLoad();

  /** \brief
   * Test if the specified buttons are pressed.
   *
   * \param buttons A bit mask indicating which buttons to test.
   * (Can be a single button)
   *
   * \return `true` if *all* buttons in the provided mask are currently pressed.
   *
   * \details
   * Read the state of the buttons and return `true` if all the buttons in the
   * specified mask are being pressed.
   *
   * Example: `if (pressed(LEFT_BUTTON + A_BUTTON))`
   *
   * \note
   * This function does not perform any button debouncing.
   */
  bool pressed(uint8_t buttons);

  /** \brief
   * Test if the specified buttons are not pressed.
   *
   * \param buttons A bit mask indicating which buttons to test.
   * (Can be a single button)
   *
   * \return `true` if *all* buttons in the provided mask are currently
   * released.
   *
   * \details
   * Read the state of the buttons and return `true` if all the buttons in the
   * specified mask are currently released.
   *
   * Example: `if (notPressed(UP_BUTTON))`
   *
   * \note
   * This function does not perform any button debouncing.
   */
  bool notPressed(uint8_t buttons);

  /** \brief
   * Poll the buttons and track their state over time.
   *
   * \details
   * Read and save the current state of the buttons and also keep track of the
   * button state when this function was previouly called. These states are
   * used by the `justPressed()` and `justReleased()` functions to determine
   * if a button has changed state between now and the previous call to
   * `pollButtons()`.
   *
   * This function should be called once at the start of each new frame.
   *
   * The `justPressed()` and `justReleased()` functions rely on this function.
   *
   * example:
   * \code
   * void loop() {
   *   if (!arduboy.nextFrame()) {
   *     return;
   *   }
   *   arduboy.pollButtons();
   *
   *   // use justPressed() as necessary to determine if a button was just pressed
   * \endcode
   *
   * \note
   * As long as the elapsed time between calls to this function is long
   * enough, buttons will be naturally debounced. Calling it once per frame at
   * a frame rate of 60 or lower (or possibly somewhat higher), should be
   * sufficient.
   *
   * \see justPressed() justReleased()
   */
  void pollButtons();

  /** \brief
   * Check if a button has just been pressed.
   *
   * \param button The button to test for. Only one button should be specified.
   *
   * \return `true` if the specified button has just been pressed.
   *
   * \details
   * Return `true` if the given button was pressed between the latest
   * call to `pollButtons()` and previous call to `pollButtons()`.
   * If the button has been held down over multiple polls, this function will
   * return `false`.
   *
   * There is no need to check for the release of the button since it must have
   * been released for this function to return `true` when pressed again.
   *
   * This function should only be used to test a single button.
   *
   * \see pollButtons() justReleased()
   */
  bool justPressed(uint8_t button);

  /** \brief
   * Check if a button has just been released.
   *
   * \param button The button to test for. Only one button should be specified.
   *
   * \return `true` if the specified button has just been released.
   *
   * \details
   * Return `true` if the given button, having previously been pressed,
   * was released between the latest call to `pollButtons()` and previous call
   * to `pollButtons()`. If the button has remained released over multiple
   * polls, this function will return `false`.
   *
   * There is no need to check for the button having been pressed since it must
   * have been previously pressed for this function to return `true` upon
   * release.
   *
   * This function should only be used to test a single button.
   *
   * \note
   * There aren't many cases where this function would be needed. Wanting to
   * know if a button has been released, without knowing when it was pressed,
   * is uncommon.
   *
   * \see pollButtons() justPressed()
   */
  bool justReleased(uint8_t button);

  /** \brief
   * Test if a point falls within a rectangle.
   *
   * \param point A structure describing the location of the point.
   * \param rect A structure describing the location and size of the rectangle.
   *
   * \return `true` if the specified point is within the specified rectangle.
   *
   * \details
   * This function is intended to detemine if an object, whose boundaries are
   * are defined by the given rectangle, is in contact with the given point.
   *
   * \see Point Rect
   */
  bool collide(Point point, Rect rect);

  /** \brief
   * Test if a rectangle is intersecting with another rectangle.
   *
   * \param rect1,rect2 Structures describing the size and locations of the
   * rectangles.
   *
   * \return `true1 if the first rectangle is intersecting the second.
   *
   * \details
   * This function is intended to detemine if an object, whose boundaries are
   * are defined by the given rectangle, is in contact with another rectangular
   * object.
   *
   * \see Rect
   */
  bool collide(Rect rect1, Rect rect2);

  /** \brief
   * Read the unit ID from system EEPROM.
   *
   * \return The value of the unit ID stored in system EEPROM.
   *
   * \details
   * This function reads the unit ID that has been set in system EEPROM.
   * The ID can be any value. It is intended to allow different units to be
   * uniquely identified.
   *
   * \see writeUnitID() readUnitName()
   */
  uint16_t readUnitID();

  /** \brief
   * Write a unit ID to system EEPROM.
   *
   * \param id The value of the unit ID to be stored in system EEPROM.
   *
   * \details
   * This function writes a unit ID to a reserved location in system EEPROM.
   * The ID can be any value. It is intended to allow different units to be
   * uniquely identified.
   *
   * \see readUnitID() writeUnitName()
   */
  void writeUnitID(uint16_t id);

  /** \brief
   * Read the unit name from system EEPROM.
   *
   * \param name A pointer to a string array variable where the unit name will
   * be placed. The string will be up to 6 characters and terminated with a
   * null (0x00) character, so the provided array must be at least 7 bytes long.
   *
   * \return The length of the string (0-6).
   *
   * \details
   * This function reads the unit name that has been set in system EEPROM. The
   * name is in ASCII and can contain any values except 0xFF and the
   * null (0x00) terminator value.
   *
   * The name can be used for any purpose. It could identify the owner or
   * give the unit itself a nickname. A sketch could use it to automatically
   * fill in a name or initials in a high score table, or display it as the
   * "player" when the opponent is the computer.
   *
   * \note
   * Sketches can use the defined value `ARDUBOY_UNIT_NAME_LEN` instead of
   * hard coding a 6 when working with the unit name. For example, to allocate
   * a buffer and read the unit name into it:
   * \code
   * // Buffer for maximum name length plus the terminator
   * char unitName[ARDUBOY_UNIT_NAME_LEN + 1];
   *
   * // The actual name length
   * byte unitNameLength;
   *
   * unitNameLength = arduboy.readUnitName(unitName);
   * \endcode
   *
   * \see writeUnitName() readUnitID() Arduboy2::bootLogoExtra()
   */
  uint8_t readUnitName(char* name);

  /** \brief
   * Write a unit name to system EEPROM.
   *
   * \param name A pointer to a string array variable containing the unit name
   * to be saved. The string can be up to 6 characters and must be terminated
   * with a null (0x00) character. It can contain any values except 0xFF.
   *
   * \details
   * This function writes a unit name to a reserved area in system EEPROM.
   * The name is in ASCII and can contain any values except 0xFF and the
   * null (0x00) terminator value. The newline character (LF, \\n, 0x0A) and
   * carriage return character (CR, \\r, 0x0D) should also be avoided.
   *
   * The name can be used for any purpose. It could identify the owner or
   * give the unit itself a nickname. A sketch could use it to automatically
   * fill in a name or initials in a high score table, or display it as the
   * "player" when the opponent is the computer.
   *
   * \note
   * Sketches can use the defined value `ARDUBOY_UNIT_NAME_LEN` instead of
   * hard coding a 6 when working with the unit name.
   *
   * \see readUnitName() writeUnitID() Arduboy2::bootLogoExtra()
   */
  void writeUnitName(char* name);

  /** \brief
   * Read the "Show Unit Name" flag in system EEPROM.
   *
   * \return `true` if the flag is set to indicate that the unit name should
   * be displayed. `false` if the flag is set to not display the unit name.
   *
   * \details
   * The "Show Unit Name" flag is used to determine whether the system
   * unit name is to be displayed at the end of the boot logo sequence.
   * This function returns the value of this flag.
   *
   * \see writeShowUnitNameFlag() writeUnitName() readUnitName()
   * Arduboy2::bootLogoExtra()
   */
  bool readShowUnitNameFlag();

  /** \brief
   * Write the "Show Unit Name" flag in system EEPROM.
   *
   * \param val If `true` the flag is set to indicate that the unit name should
   * be displayed. If `false` the flag is set to not display the unit name.
   *
   * \details
   * The "Show Unit Name" flag is used to determine whether the system
   * unit name is to be displayed at the end of the boot logo sequence.
   * This function allows the flag to be saved with the desired value.
   *
   * \see readShowUnitNameFlag() writeUnitName() readUnitName()
   * Arduboy2::bootLogoExtra()
   */
  void writeShowUnitNameFlag(bool val);

  /** \brief
   * A counter which is incremented once per frame.
   *
   * \details
   * This counter is incremented once per frame when using the `nextFrame()`
   * function. It will wrap to zero when it reaches its maximum value.
   *
   * It could be used to have an event occur for a given number of frames, or
   * a given number of frames later, in a way that wouldn't be quantized the
   * way that using `everyXFrames()` might.
   *
   * example:
   * \code
   * // move for 10 frames when right button is pressed, if not already moving
   * if (!moving) {
   *   if (arduboy.justPressed(RIGHT_BUTTON)) {
   *     endMoving = arduboy.frameCount + 10;
   *     moving = true;
   *   }
   * } else {
   *   movePlayer();
   *   if (arduboy.frameCount == endMoving) {
   *     moving = false;
   *   }
   * }
   * \endcode
   *
   * This counter could also be used to determine the number of frames that
   * have elapsed between events but the possibility of the counter wrapping
   * would have to be accounted for.
   *
   * \see nextFrame() everyXFrames()
   */
  uint16_t frameCount;

  /** \brief
   * The display buffer array in RAM.
   *
   * \details
   * The display buffer (also known as the screen buffer) contains an
   * image bitmap of the desired contents of the display, which is written
   * to the display using the `display()` function. The drawing functions of
   * this library manipulate the contents of the display buffer. A sketch can
   * also access the display buffer directly.
   *
   * \see getBuffer()
   */
  static uint8_t sBuffer[(HEIGHT*WIDTH)/8];

 protected:
  // helper function for sound enable/disable system control
  void sysCtrlSound(uint8_t buttons, uint8_t led, uint8_t eeVal);

  // functions passed to bootLogoShell() to draw the logo
  static void drawLogoBitmap(int16_t y);
  static void drawLogoCompressed(int16_t y);
  static void drawLogoSpritesSelfMasked(int16_t y);
  static void drawLogoSpritesOverwrite(int16_t y);

  // For button handling
  uint8_t currentButtonState;
  uint8_t previousButtonState;

  // For frame funcions
  uint8_t eachFrameMillis;
  unsigned long lastFrameStart;
  unsigned long nextFrameStart;
  bool justRendered;
  uint8_t lastFrameDurationMs;
};


//==============================
//========== Arduboy2 ==========
//==============================

/** \brief
 * The main functions provided for writing sketches for the Arduboy,
 * _including_ text output.
 *
 * \details
 * This class is derived from Arduboy2Base. It provides text output functions
 * in addition to all the functions inherited from Arduboy2Base.
 *
 * \note
 * A friend class named _Arduboy2Ex_ is declared by this class. The intention
 * is to allow a sketch to create an _Arduboy2Ex_ class which would have access
 * to the private and protected members of the Arduboy2 class. It is hoped
 * that this may eliminate the need to create an entire local copy of the
 * library, in order to extend the functionality, in most circumstances.
 *
 * \see Arduboy2Base
 */
class Arduboy2 : public Print, public Arduboy2Base
{
 friend class Arduboy2Ex;

 public:
  Arduboy2();

  /** \class Print
   * \brief
   * The Arduino `Print` class is available for writing text to the screen
   * buffer.
   *
   * \details
   * For an `Arduboy2` class object, functions provided by the Arduino `Print`
   * class can be used to write text to the screen buffer, in the same manner
   * as the Arduino `Serial.print()`, etc., functions.
   *
   * Print will use the `write()` function to actually draw each character
   * in the screen buffer.
   *
   * See:
   * https://www.arduino.cc/en/Serial/Print
   *
   * Example:
   * \code
   * int value = 42;
   *
   * arduboy.println("Hello World"); // Prints "Hello World" and then moves the
   *                                 // text cursor to the start of the next line
   * arduboy.print(value);  // Prints "42"
   * arduboy.print('\n');   // Moves the text cursor to the start of the next line
   * arduboy.print(78, HEX) // Prints "4E" (78 in hexadecimal)
   * \endcode
   *
   * \see Arduboy2::write()
   */

  /** \brief
   * Display the boot logo sequence using printed text instead of a bitmap.
   *
   * \details
   * This function can be called by a sketch after `boot()` as an alternative
   * to `bootLogo()`.
   *
   * The Arduboy logo scrolls down from the top of the screen to the center
   * while the RGB LEDs light in sequence.
   *
   * This function is the same as `bootLogo()` except the logo is printed as
   * text instead of being rendered as a bitmap. It can be used to save some
   * code space in a case where the sketch is using the Print class functions
   * to display text. However, the logo will not look as good when printed as
   * text as it does with the bitmap used by `bootLogo()`.
   *
   * \see bootLogo() boot() Arduboy2::bootLogoExtra()
   */
  void bootLogoText();

  /** \brief
   * Show the unit name at the bottom of the boot logo screen.
   *
   * \details
<<<<<<< HEAD
   * This function is called by the `bootLogo()` function.
   *
=======
   * This function is called by `bootLogoShell()` and `bootlogoText()`.
   * 
>>>>>>> 3cd2c8da
   * If a unit name has been saved in system EEPROM, it will be displayed at
   * the bottom of the screen. This function pauses for a short time to allow
   * the name to be seen.
   *
   * The name is not displayed if the "Show Unit Name" flag is not set.
   *
   * \note
   * This function would not normally be called directly from within a sketch
   * itself.
   *
   * \see readUnitName() writeUnitName() bootLogo() bootLogoShell()
   * bootLogoText() writeShowUnitNameFlag() begin()
   */
  virtual void bootLogoExtra();

  /** \brief
   * Write a single ASCII character at the current text cursor location.
   *
   * \param c The ASCII value of the character to be written.
   *
   * \return The number of characters written (will always be 1).
   *
   * \details
   * This is the Arduboy implemetation of the Arduino virtual `write()`
   * function. The single ASCII character specified is written to the
   * the screen buffer at the current text cursor. The text cursor is then
   * moved to the next character position in the screen buffer. This new cursor
   * position will depend on the current text size and possibly the current
   * wrap mode.
   *
   * Two special characters are handled:
   *
   * - The newline character `\n`. This will move the text cursor to the start
   *   of the next line based on the current text size.
   * - The carriage return character `\r`. This character will be ignored.
   *
   * \note
   * This function is rather low level and, although it's available as a public
   * function, it wouldn't normally be used. In most cases the Arduino Print
   * class should be used for writing text.
   *
   * \see Print setTextSize() setTextWrap()
   */
  virtual size_t write(uint8_t);

  /** \brief
   * Draw a single ASCII character at the specified location in the screen
   * buffer.
   *
   * \param x The X coordinate, in pixels, for where to draw the character.
   * \param y The Y coordinate, in pixels, for where to draw the character.
   * \param c The ASCII value of the character to be drawn.
   * \param color the forground color of the character.
   * \param bg the background color of the character.
   * \param size The size of the character to draw.
   *
   * \details
   * The specified ASCII character is drawn starting at the provided
   * coordinate. The point specified by the X and Y coordinates will be the
   * top left corner of the character.
   *
   * \note
   * This is a low level function used by the `write()` function to draw a
   * character. Although it's available as a public function, it wouldn't
   * normally be used. In most cases the Arduino Print class should be used for
   * writing text.
   *
   * \see Print write() setTextColor() setTextBackground() setTextSize()
   */
  void drawChar(int16_t x, int16_t y, unsigned char c, uint8_t color, uint8_t bg, uint8_t size);

  /** \brief
   * Set the location of the text cursor.
   *
   * \param x The X coordinate, in pixels, for the new location of the text cursor.
   * \param y The Y coordinate, in pixels, for the new location of the text cursor.
   *
   * \details
   * The location of the text cursor is set the the specified coordinates.
   * The coordinates are in pixels. Since the coordinates can specify any pixel
   * location, the text does not have to be placed on specific rows.
   * As with all drawing functions, location 0, 0 is the top left corner of
   * the display. The cursor location will be the top left corner of the next
   * character written.
   */
  void setCursor(int16_t x, int16_t y);

  /** \brief
   * Get the X coordinate of the current text cursor position.
   *
   * \return The X coordinate of the current text cursor position.
   *
   * \details
   * The X coordinate returned is a pixel location with 0 indicating the
   * leftmost column.
   */
  int16_t getCursorX();

  /** \brief
   * Get the Y coordinate of the current text cursor position.
   *
   * \return The Y coordinate of the current text cursor position.
   *
   * \details
   * The Y coordinate returned is a pixel location with 0 indicating the
   * topmost row.
   */
  int16_t getCursorY();

  /** \brief
   * Set the text foreground color.
   *
   * \param color The color to be used for following text.
   */
  void setTextColor(uint8_t color);

  /** \brief
   * Set the text background color.
   *
   * \param bg The background color to be used for following text.
   */
  void setTextBackground(uint8_t bg);

  /** \brief
   * Set the text character size.
   *
   * \param s The text size multiplier. Must be 1 or higher.
   *
   * \details
   * Setting a text size of 1 will result in standard size characters which
   * occupy 6x8 pixels (the result of 5x7 characters with spacing on the
   * right and bottom edges).
   *
   * The value specified is a multiplier. A value of 2 will double the
   * size so they will occupy 12x16 pixels. A value of 3 will result in
   * 18x24, etc.
   */
  void setTextSize(uint8_t s);

  /** \brief
   * Set or disable text wrap mode.
   *
   * \param w `true` enables text wrap mode. `false` disables it.
   *
   * \details
   * Text wrap mode is enabled by specifying `true`. In wrap mode, the text
   * cursor will be moved to the start of the next line (based on the current
   * text size) if the following character wouldn't fit entirely at the end of
   * the current line.

   * If wrap mode is disabled, characters will continue to be written to the
   * same line. A character at the right edge of the screen may only be
   * partially displayed and additional characters will be off screen.
   */
  void setTextWrap(bool w);

  /** \brief
   * Clear the display buffer and set the text cursor to location 0, 0
   */
  void clear();

 protected:
  int16_t cursor_x;
  int16_t cursor_y;
  uint8_t textColor;
  uint8_t textBackground;
  uint8_t textSize;
  bool textWrap;
};

#endif
<|MERGE_RESOLUTION|>--- conflicted
+++ resolved
@@ -1209,13 +1209,8 @@
    * Show the unit name at the bottom of the boot logo screen.
    *
    * \details
-<<<<<<< HEAD
-   * This function is called by the `bootLogo()` function.
-   *
-=======
    * This function is called by `bootLogoShell()` and `bootlogoText()`.
    * 
->>>>>>> 3cd2c8da
    * If a unit name has been saved in system EEPROM, it will be displayed at
    * the bottom of the screen. This function pauses for a short time to allow
    * the name to be seen.
