--- conflicted
+++ resolved
@@ -10,11 +10,6 @@
 #include <Arduino.h>
 #include <avr/power.h>
 #include <avr/sleep.h>
-<<<<<<< HEAD
-#include <avr/wdt.h>
-=======
-#include <limits.h>
->>>>>>> 7a5bab61
 
 
 // main hardware compile flags
